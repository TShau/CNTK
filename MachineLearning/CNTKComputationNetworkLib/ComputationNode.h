--- conflicted
+++ resolved
@@ -432,15 +432,11 @@
         virtual void MaskMissingGradientColumnsToZero() = 0;
         virtual void MaskMissingGradientColumnsToZero(const size_t timeIdxInSeq) = 0; // TODO: don't we need a FrameRange here, too?
 
-<<<<<<< HEAD
         virtual void ComputeGradient(const size_t timeIdxInSeq = -1) = 0;
 
-        // TODO: some evaluation method to be abstracted, but types don't match
-=======
         // indicates whether special handling is needed.The standard handleing will be just mask the function values after the evalaution and mask the gradient before gradiant computation for the children. this is not valid for all criterion nodes whose result is a scalar.
         // overridden to return true by training/eval criteria (and the soon-to-be-deprecated PairNode, LSTMNode)
         virtual bool NodeDoesItsOwnCustomizedMissingColumnsMasking() { return false; }
->>>>>>> 7ef69b3d
 
     protected:
 
@@ -855,6 +851,8 @@
                     m_children[i] = UpCast(inputs[i]);          // (UpCast() checks the type; the assignment then downcasts it again)
                 else
                     m_children[i] = nullptr;                    // during network creation, nullpts are possible
+        }
+
         //request matrices needed to do node function value evaluation
         virtual void RequestMatricesBeforeEval(MatrixPool& matrixPool)
         {
@@ -921,7 +919,7 @@
                 return numCols;             // BUGBUG: what to return here?
             if (numCols == SIZE_MAX)        // SIZE_MAX means determine from layout
                 numCols = m_pMBLayout->GetNumCols();
-            if (m_functionValues.GetNumRows() > 0 && numCols > 0)  // TODO: why skip this for 0 samples? BUGBUG: I think the 0 test is a left-over and no longer applicable since we can validate with 0-cols inputs.
+            if (m_functionValues->GetNumRows() > 0 && numCols > 0)  // TODO: why skip this for 0 samples? BUGBUG: I think the 0 test is a left-over and no longer applicable since we can validate with 0-cols inputs.
             {
                 m_functionValues->ResizeColumns(numCols); 
                 m_gradientValues->ResizeColumns(numCols); 
@@ -1010,20 +1008,20 @@
 
         /*implement*/void MaskMissingValuesColumnsToZero()
         {
-            MaskMissingColumnsToZero(m_functionValues);
+            MaskMissingColumnsToZero(*m_functionValues);
         }
         /*implement*/void MaskMissingValuesColumnsToZero(const size_t timeIdxInSeq) // TODO: change to FrameRange as well
         {
-            MaskMissingColumnsToZero(m_functionValues, timeIdxInSeq);
+            MaskMissingColumnsToZero(*m_functionValues, timeIdxInSeq);
         }
         /*implement*/void MaskMissingGradientColumnsToZero()
         {
-            MaskMissingColumnsToZero(m_gradientValues);
+            MaskMissingColumnsToZero(*m_gradientValues);
         }
         // TODO: use a FrameRange here as well, then unify with above
         /*implement*/void MaskMissingGradientColumnsToZero(const size_t timeIdxInSeq)
         {
-            MaskMissingColumnsToZero(m_gradientValues, timeIdxInSeq);
+            MaskMissingColumnsToZero(*m_gradientValues, timeIdxInSeq);
         }
 
         /*
@@ -1130,17 +1128,17 @@
 
         // these are overridden by DropoutNode, ReshapeNode, and RowRepeatNode to optimize for the trivial case that those don't do anything
         // TODO: lots of nodes read out m_functionValues directly--was that a bug or intentional? They have now been changed to ValueSlice(), i.e. would pick it up
-        virtual const Matrix<ElemType>& FunctionValues() const { return m_functionValues; }
-        virtual Matrix<ElemType>& FunctionValues() { return m_functionValues; }
-
-        const Matrix<ElemType>& GradientValues() const { return m_gradientValues; }
-        Matrix<ElemType>& GradientValues() { return m_gradientValues; }
+        virtual const Matrix<ElemType>& FunctionValues() const { return *m_functionValues; }
+        virtual Matrix<ElemType>& FunctionValues() { return *m_functionValues; }
+
+        const Matrix<ElemType>& GradientValues() const { return *m_gradientValues; }
+        Matrix<ElemType>& GradientValues() { return *m_gradientValues; }
 
         // function to access any input and output, value and gradient, whole batch or single frame
         // Note: This returns an object, not a reference. That object is a column slice, i.e. a small object that just points into another object.
         // TODO: remove FrameRange::samplesInRecurrentStep from FrameRange, as it belongs into pMBLayout. Hence this function that binds both together.
         // Note: This is not used anywhere yet, only a sketch how we may further abstract timing.
-        Matrix<ElemType> DataSlice(Matrix<ElemType> & data,
+        Matrix<ElemType> DataSlice(Matrix<ElemType>& data,
                                    const FrameRange & frameRange/*select frame or entire batch*/)
         {
             auto sequence = SIZE_MAX;   // (left-over, need to think this through)
@@ -1165,6 +1163,7 @@
                     return data.ColumnSlice(startColumn + sequence, 1);
             }
         }
+
         enum ValueOrGradient { VALUE, GRADIENT };
         Matrix<ElemType> DataSlice(ValueOrGradient valueOrGradient/*as it says*/,
             const FrameRange & frameRange/*select frame or entire batch*/)
@@ -1182,17 +1181,6 @@
         }
 
         // this is the entry point from Network; while it will call virtual ComputeInputPartial() into the actual node implementation
-<<<<<<< HEAD
-        /*implement*/void MaskMissingGradientColumnsToZero()
-        {
-            // batch is done only for feed-forward nodes
-            if (HasLoop()) 
-                return;
-
-            //if (IsNodeReqMultiSeqHandling())
-                MaskMissingColumnsToZero(m_gradientValues);
-        }
-
         //if existing gradient values need to be cleared it needs to be done separately
         //this is to make it consistent with the per sample version to avoid setting samples to 0 one by one
         //if timeIdxInSeq = -1 we treat it as batch
@@ -1218,8 +1206,9 @@
                     ComputationNodePtr pNode = UpCast(m_parents[i]);
                     bool inLoop = !(timeIdxInSeq == (size_t)-1);
 
-                    if (!(pNode->UseCustomizedMultiSeqHandling()))
-                        pNode->MaskToZeroWhenLabelAndFeatureMissing(pNode->GradientValues());
+                    // [need check] now we set this information in computationNetwork
+                    //if (!(pNode->UseCustomizedMultiSeqHandling()))
+                    //    pNode->MaskToZeroWhenLabelAndFeatureMissing(pNode->GradientValues());
 
                     int j = pNode->GetChildIdForGradientComputation(shared_from_this(), inLoop);
 
@@ -1229,17 +1218,13 @@
                     }
                     else
                     {
-                        pNode->ComputeInputPartial(j, FrameRange(timeIdxInSeq, m_samplesInRecurrentStep));
+                        pNode->ComputeInputPartial(j, FrameRange(timeIdxInSeq));
                     }
                 }
             }
         }
 
-        // this is the entry point from Network; while it will call virtual ComputeInputPartial() into the actual node implementation
         virtual void ComputeGradientForChildren() override
-=======
-        /*implement*/void ComputeGradientForChildren() override
->>>>>>> 7ef69b3d
         {
             if (HasLoop())
                 return;
@@ -1511,7 +1496,7 @@
     using Base::m_children; using Base::m_deviceId; using Base::m_evalTimeStamp; using Base::m_functionValues; using Base::m_gradientValues; \
     using Base::m_inputChannels; using Base::m_inputHeight; using Base::m_inputWidth; using Base::m_needGradient; using Base::m_nodeName; \
     using Base::m_outputChannels; using Base::m_outputHeight; using Base::m_outputWidth; using Base::s_constOnes; using Base::s_timeStampCounter; \
-    using Base::shared_from_this; \
+    using Base::shared_from_this; using Base::CreateMatrixIfNull; using Base::RequestMatrixFromPool; using Base::ReleaseMatrixToPool; \
 public: \
     using Base::AttachInputs; using Base::ChildrenNeedGradient; using Base::ChildrenSize; using Base::ClearGradientForChildren; using Base::VerifySize; \
     /*using Base::ComputeGradientForChildren; using Base::ComputeInputPartial;*/ using Base::ConstOnes; \
