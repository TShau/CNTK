//
// Copyright (c) Microsoft. All rights reserved.
// Licensed under the MIT license. See LICENSE.md file in the project root for full license information.
//

#include "stdafx.h"
#include "ImageConfigHelper.h"
#include "StringUtil.h"

namespace Microsoft { namespace MSR { namespace CNTK {

std::vector<std::string> GetSectionsWithParameter(const ConfigParameters& config, const std::string& parameterName)
{
    std::vector<std::string> sectionNames;
    for (const std::pair<std::string, ConfigParameters>& section : config)
    {
        if (section.second.ExistsCurrent(parameterName))
        {
            sectionNames.push_back(section.first);
        }
    }

    if (sectionNames.empty())
    {
        RuntimeError("ImageReader requires %s parameter.", parameterName.c_str());
    }

    return sectionNames;
}

ImageConfigHelper::ImageConfigHelper(const ConfigParameters& config)
    : m_dataFormat(CHW)
{
    std::vector<std::string> featureNames = GetSectionsWithParameter(config, "width");
    std::vector<std::string> labelNames = GetSectionsWithParameter(config, "labelDim");

    // REVIEW alexeyk: currently support only one feature and label section.
    if (featureNames.size() != 1 || labelNames.size() != 1)
    {
        RuntimeError(
            "ImageReader currently supports a single feature and label stream. '%d' features , '%d' labels found.",
            static_cast<int>(featureNames.size()),
            static_cast<int>(labelNames.size()));
    }

    ConfigParameters featureSection = config(featureNames[0]);
    size_t w = featureSection("width");
    size_t h = featureSection("height");
    size_t c = featureSection("channels");

    std::string mbFmt = featureSection("mbFormat", "nchw");
    if (AreEqualIgnoreCase(mbFmt, "nhwc") || AreEqualIgnoreCase(mbFmt, "legacy"))
    {
        m_dataFormat = HWC;
    }
    else if (!AreEqualIgnoreCase(mbFmt, "nchw") || AreEqualIgnoreCase(mbFmt, "cudnn"))
    {
        RuntimeError("ImageReader does not support the sample format '%s', only 'nchw' and 'nhwc' are supported.", mbFmt.c_str());
    }

    auto features = std::make_shared<StreamDescription>();
    features->m_id = 0;
    features->m_name = msra::strfun::utf16(featureSection.ConfigName());
    features->m_sampleLayout = std::make_shared<TensorShape>(ImageDimensions(w, h, c).AsTensorShape(m_dataFormat));
    features->m_storageType = StorageType::dense;
    m_streams.push_back(features);

    ConfigParameters labelSection = config(labelNames[0]);
    size_t labelDimension = labelSection("labelDim");

    auto label = std::make_shared<StreamDescription>();
    label->m_id = 1;
    label->m_name = msra::strfun::utf16(labelSection.ConfigName());
    label->m_sampleLayout = std::make_shared<TensorShape>(labelDimension);
    label->m_storageType = StorageType::dense;
    m_streams.push_back(label);

    m_mapPath = config(L"file");

    m_grayscale = config(L"grayscale", c == 1);
    std::string rand = config(L"randomize", "auto");

    if (AreEqualIgnoreCase(rand, "auto"))
    {
        m_randomize = true;
    }
    else if (AreEqualIgnoreCase(rand, "none"))
    {
        m_randomize = false;
    }
    else
    {
        RuntimeError("'randomize' parameter must be set to 'auto' or 'none'");
    }

    std::string type = labelSection(L"labelType", "classification");
    if (AreEqualIgnoreCase(type, "classification"))
    {
        m_labelType = LabelType::Classification;
    }
    else if (AreEqualIgnoreCase(type, "regression"))
    {
        m_labelType = LabelType::Regression;
    }
    else
    {
        RuntimeError("'labelType' parameter must be set to 'classification' or 'regression'");
    }
    
    // Identify precision
    string precision = config.Find("precision", "float");
    if (AreEqualIgnoreCase(precision, "float"))
    {
        features->m_elementType = ElementType::tfloat;
        label->m_elementType = ElementType::tfloat;
    }
    else if (AreEqualIgnoreCase(precision, "double"))
    {
        features->m_elementType = ElementType::tdouble;
        label->m_elementType = ElementType::tdouble;
    }
    else
    {
        RuntimeError("Not supported precision '%s'. Expected 'double' or 'float'.", precision.c_str());
    }

    m_cpuThreadCount = config(L"numCPUThreads", 0);

<<<<<<< HEAD
    m_multiViewCrop = AreEqualIgnoreCase((string)featureSection(L"cropType", "center"), "multiview10");
=======
    m_cropType = ParseCropType(featureSection(L"cropType", ""));
>>>>>>> 39e2d1bc
}

std::vector<StreamDescriptionPtr> ImageConfigHelper::GetStreams() const
{
    return m_streams;
}

size_t ImageConfigHelper::GetFeatureStreamId() const
{
    // Currently we only support a single feature/label stream, so the index is hard-wired.
    return 0;
}

size_t ImageConfigHelper::GetLabelStreamId() const
{
    // Currently we only support a single feature/label stream, so the index is hard-wired.
    return 1;
}

std::string ImageConfigHelper::GetMapPath() const
{
    return m_mapPath;
}

CropType ImageConfigHelper::ParseCropType(const std::string &src)
{
    if (src.empty() || AreEqualIgnoreCase(src, "center"))
    {
        return CropType::Center;
    }

    if (AreEqualIgnoreCase(src, "random"))
    {
        return CropType::Random;
    }

    if (AreEqualIgnoreCase(src, "multiview10"))
    {
        return CropType::MultiView10;
    }

    RuntimeError("Invalid crop type: %s.", src.c_str());
}

}}}<|MERGE_RESOLUTION|>--- conflicted
+++ resolved
@@ -126,11 +126,7 @@
 
     m_cpuThreadCount = config(L"numCPUThreads", 0);
 
-<<<<<<< HEAD
-    m_multiViewCrop = AreEqualIgnoreCase((string)featureSection(L"cropType", "center"), "multiview10");
-=======
     m_cropType = ParseCropType(featureSection(L"cropType", ""));
->>>>>>> 39e2d1bc
 }
 
 std::vector<StreamDescriptionPtr> ImageConfigHelper::GetStreams() const
