--- conflicted
+++ resolved
@@ -12,16 +12,18 @@
 
 namespace Microsoft { namespace MSR { namespace CNTK {
 
-<<<<<<< HEAD
-enum class LabelType { Classification, Regression };
-=======
+enum class LabelType
+{
+    Classification = 0,
+    Regression = 1
+};
+
 enum class CropType
 {
     Center = 0,
     Random = 1,
     MultiView10 = 2
 };
->>>>>>> 39e2d1bc
 
 // A helper class for image specific parameters.
 // A simple wrapper around CNTK ConfigParameters.
@@ -61,16 +63,12 @@
     {
         return m_grayscale;
     }
-<<<<<<< HEAD
-    
-=======
 
     CropType GetCropType() const
     {
         return m_cropType;
     }
 
->>>>>>> 39e2d1bc
     bool IsMultiViewCrop() const
     {
         return m_cropType == CropType::MultiView10;
@@ -93,12 +91,8 @@
     int m_cpuThreadCount;
     bool m_randomize;
     bool m_grayscale;
-<<<<<<< HEAD
-
+    CropType m_cropType;
     LabelType m_labelType;
-=======
-    CropType m_cropType;
->>>>>>> 39e2d1bc
 };
 
 typedef std::shared_ptr<ImageConfigHelper> ImageConfigHelperPtr;
